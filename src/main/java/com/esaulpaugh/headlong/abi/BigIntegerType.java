/*
   Copyright 2019 Evan Saulpaugh

   Licensed under the Apache License, Version 2.0 (the "License");
   you may not use this file except in compliance with the License.
   You may obtain a copy of the License at

       http://www.apache.org/licenses/LICENSE-2.0

   Unless required by applicable law or agreed to in writing, software
   distributed under the License is distributed on an "AS IS" BASIS,
   WITHOUT WARRANTIES OR CONDITIONS OF ANY KIND, either express or implied.
   See the License for the specific language governing permissions and
   limitations under the License.
*/
package com.esaulpaugh.headlong.abi;

import java.math.BigInteger;
import java.nio.ByteBuffer;

/** Represents integer types from uint64 to int256. */
public final class BigIntegerType extends UnitType<BigInteger> {

    private static final String ARRAY_CLASS_NAME = BigInteger[].class.getName();

    BigIntegerType(String canonicalType, int bitLength, boolean unsigned) {
        super(canonicalType, BigInteger.class, bitLength, unsigned);
    }

    @Override
    String arrayClassName() {
        return ARRAY_CLASS_NAME;
    }

    @Override
    public int typeCode() {
        return TYPE_CODE_BIG_INTEGER;
    }

    @Override
<<<<<<< HEAD
    int byteLengthPacked(BigInteger value) {
        return bitLength >> 3; // div 8
    }

    @Override
    public BigInteger parseArgument(String s) {
        BigInteger bigInt = new BigInteger(s);
        validate(bigInt);
        return bigInt;
    }

    @Override
    public int validate(BigInteger value) {
        validateBigIntBitLen(value);
=======
    public int validate(Object value) {
        validateClass(value);
        validateBigInt((BigInteger) value);
>>>>>>> 5955e50e
        return UNIT_LENGTH_BYTES;
    }

    @Override
<<<<<<< HEAD
    void encodeHead(BigInteger value, ByteBuffer dest, int[] offset) {
        Encoding.insertInt(value, dest);
=======
    int encodeHead(Object value, ByteBuffer dest, int nextOffset) {
        Encoding.insertInt((BigInteger) value, UNIT_LENGTH_BYTES, dest);
        return nextOffset;
>>>>>>> 5955e50e
    }

    @Override
    BigInteger decode(ByteBuffer bb, byte[] unitBuffer) {
        bb.get(unitBuffer);
        BigInteger bi = new BigInteger(unitBuffer);
        validateBigInt(bi);
        return bi;
    }

    @Override
    public BigInteger parseArgument(String s) {
        BigInteger bigInt = new BigInteger(s);
        validate(bigInt);
        return bigInt;
    }
}<|MERGE_RESOLUTION|>--- conflicted
+++ resolved
@@ -38,38 +38,16 @@
     }
 
     @Override
-<<<<<<< HEAD
-    int byteLengthPacked(BigInteger value) {
-        return bitLength >> 3; // div 8
-    }
-
-    @Override
-    public BigInteger parseArgument(String s) {
-        BigInteger bigInt = new BigInteger(s);
-        validate(bigInt);
-        return bigInt;
-    }
-
-    @Override
-    public int validate(BigInteger value) {
-        validateBigIntBitLen(value);
-=======
     public int validate(Object value) {
         validateClass(value);
         validateBigInt((BigInteger) value);
->>>>>>> 5955e50e
         return UNIT_LENGTH_BYTES;
     }
 
     @Override
-<<<<<<< HEAD
-    void encodeHead(BigInteger value, ByteBuffer dest, int[] offset) {
-        Encoding.insertInt(value, dest);
-=======
     int encodeHead(Object value, ByteBuffer dest, int nextOffset) {
         Encoding.insertInt((BigInteger) value, UNIT_LENGTH_BYTES, dest);
         return nextOffset;
->>>>>>> 5955e50e
     }
 
     @Override
