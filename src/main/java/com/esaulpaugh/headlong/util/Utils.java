--- conflicted
+++ resolved
@@ -2,7 +2,6 @@
 
 public class Utils {
     public static final byte[] EMPTY_BYTE_ARRAY = new byte[0];
-<<<<<<< HEAD
 
     public static String escapeChar(char c) {
         String hex = Integer.toHexString((int) c);
@@ -14,6 +13,4 @@
         default: return "\\u0000";
         }
     }
-=======
->>>>>>> d2acb505
 }